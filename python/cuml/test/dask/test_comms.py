--- conflicted
+++ resolved
@@ -104,13 +104,8 @@
         comms.destroy()
         client.close()
 
-
-<<<<<<< HEAD
 @pytest.mark.nccl
-def test_allreduce():
-=======
 def test_allreduce(cluster):
->>>>>>> 39aed94a
 
     client = Client(cluster)
 
@@ -127,27 +122,18 @@
 
         print("Time: " + str(time.time() - start))
 
-<<<<<<< HEAD
-    assert all(list(map(lambda x: x.result(), dfs)))
-=======
         print(str(list(map(lambda x: x.result(), dfs))))
 
         assert all(list(map(lambda x: x.result(), dfs)))
->>>>>>> 39aed94a
 
     finally:
         cb.destroy()
         client.close()
 
 
-<<<<<<< HEAD
 @pytest.mark.ucx
-@pytest.mark.skip(reason="UCX integration officially release in 0.11")
-def test_send_recv(n_trials):
-=======
 @pytest.mark.skip(reason="UCX support not enabled in CI")
 def test_send_recv(n_trials, cluster):
->>>>>>> 39aed94a
 
     client = Client(cluster)
 
@@ -156,16 +142,6 @@
         cb = CommsContext(comms_p2p=True)
         cb.init()
 
-<<<<<<< HEAD
-    start = time.time()
-    dfs = [client.submit(func_test_send_recv,
-                         cb.sessionId,
-                         n_trials,
-                         random.random(),
-                         workers=[w])
-           for wid, w in zip(range(len(cb.worker_addresses)),
-                             cb.worker_addresses)]
-=======
         cb = default_comms()
 
         start = time.time()
@@ -176,7 +152,6 @@
                              workers=[w])
                for wid, w in zip(range(len(cb.worker_addresses)),
                                  cb.worker_addresses)]
->>>>>>> 39aed94a
 
         wait(dfs)
         print("Time: " + str(time.time() - start))
