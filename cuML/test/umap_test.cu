--- conflicted
+++ resolved
@@ -55,44 +55,31 @@
 			23.0, 7.0, 80.0
 		};
 
-<<<<<<< HEAD
 		std::vector<float> Y = {
 		        -1, 1, 1, 0
 		};
 
 		float *X_d, *Y_d;
-=======
-    float* X_d;
-
->>>>>>> 063a0597
+		MLCommon::allocate(Y_d, n);
 		MLCommon::allocate(X_d, n*d);
-		MLCommon::allocate(Y_d, n);
 		MLCommon::updateDevice(X_d, X.data(), n*d);
 		MLCommon::updateDevice(Y_d, Y.data(), n);
 
 		MLCommon::allocate(embeddings, n*umap_params->n_components);
 
-<<<<<<< HEAD
-		UMAPAlgo::_fit<float, 32>(X_d, n, d, knn, umap_params, embeddings);
-=======
 		UMAPAlgo::_fit<float, 256>(X_d, n, d, knn, umap_params, embeddings, stream);
->>>>>>> 063a0597
 
 		float *xformed;
 		MLCommon::allocate(xformed, n*umap_params->n_components);
 
-<<<<<<< HEAD
-		UMAPAlgo::_transform<float, 32>(X_d, n, d, embeddings, n, knn, umap_params, xformed);
+		UMAPAlgo::_transform<float, 32>(X_d, n, d, embeddings, n, knn, umap_params, xformed, stream);
 
 
-		UMAPAlgo::_fit<float, 32>(X_d, Y_d, n, d, knn, umap_params, embeddings);
+		UMAPAlgo::_fit<float, 32>(X_d, Y_d, n, d, knn, umap_params, embeddings, stream);
 
 
 
-=======
-		UMAPAlgo::_transform<float, 256>(X_d, n, d, embeddings, n, knn, umap_params, xformed, stream);
 		CUDA_CHECK(cudaStreamDestroy(stream));
->>>>>>> 063a0597
 	}
 
 	void SetUp() override {
