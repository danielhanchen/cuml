# cuML 0.6.0 (Date TBD)

## New Features
- PR #235: NearestNeighbors MG Support


## Improvements

- PR #144: Dockerfile update and docs for LinearRegression and Kalman Filter.
- PR #168: Add /ci/gpu/build.sh file to cuML
- PR #167: Integrating full-n-final ml-prims repo inside cuml
- PR #198: (ml-prims) Removal of *MG calls + fixed a bug in permute method
- PR #194: Added new ml-prims for supporting LASSO regression.
- PR #114: Building faiss C++ api into libcuml
- PR #64: Using FAISS C++ API in cuML and exposing bindings through cython
- PR #208: Issue ml-common-3: Math.h: swap thrust::for_each with binaryOp,unaryOp
- PR #224: Improve doc strings for readable rendering with readthedocs
- PR #209: Simplify README.md, move build instructions to BUILD.md
- PR #218: Fix RNG to use given seed and adjust RNG test tolerances.
- PR #225: Support for generating random integers
- PR #215: Refactored LinAlg::norm to Stats::rowNorm and added Stats::colNorm
- PR #234: Support for custom output type and passing index value to main_op in *Reduction kernels
- PR #230: Refactored the cuda_utils header
- PR #236: Refactored cuml python package structure to be more sklearn like
- PR #232: Added reduce_rows_by_key
- PR #246: Support for 2 vectors in the matrix vector operator
- PR #244: Fix for single GPU OLS and Ridge to support one column training data
- PR #271: Added get_params and set_params functions for linear and ridge regression
- PR #253: Fix for issue #250-reduce_rows_by_key failed memcheck for small nkeys
- PR #269: LinearRegression, Ridge Python docs update and cleaning
<<<<<<< HEAD
- PR #237: Update build instructions
=======
- PR #275: Kmeans use of faster gpu_matrix
- PR #288: Add n_neighbors to NearestNeighbors constructor
>>>>>>> c5ee6d94

## Bug Fixes

- PR #193: Fix AttributeError in PCA and TSVD
- PR #211: Fixing inconsistent use of proper batch size calculation in DBSCAN
- PR #202: Adding back ability for users to define their own BLAS
- PR #201: Pass CMAKE CUDA path to faiss/configure script
- PR #200 Avoid using numpy via cimport in KNN
- PR #228: Bug fix: LinAlg::unaryOp with 0-length input
- PR #279: Removing faiss-gpu references in README


# cuML 0.5.1 (05 Feb 2019)

## Bug Fixes

- PR #189 Avoid using numpy via cimport to prevent ABI issues in Cython compilation


# cuML 0.5.0 (28 Jan 2019)

## New Features

- PR #66: OLS Linear Regression
- PR #44: Distance calculation ML primitives
- PR #69: Ridge (L2 Regularized) Linear Regression
- PR #103: Linear Kalman Filter
- PR #117: Pip install support
- PR #64: Device to device support from cuML device pointers into FAISS

## Improvements

- PR #56: Make OpenMP optional for building
- PR #67: Github issue templates
- PR #44: Refactored DBSCAN to use ML primitives
- PR #91: Pytest cleanup and sklearn toyset datasets based pytests for kmeans and dbscan
- PR #75: C++ example to use kmeans
- PR #117: Use cmake extension to find any zlib installed in system
- PR #94: Add cmake flag to set ABI compatibility
- PR #139: Move thirdparty submodules to root and add symlinks to new locations
- PR #151: Replace TravisCI testing and conda pkg builds with gpuCI
- PR #164: Add numba kernel for faster column to row major transform
- PR #114: Adding FAISS to cuml build

## Bug Fixes

- PR #48: CUDA 10 compilation warnings fix
- PR #51: Fixes to Dockerfile and docs for new build system
- PR #72: Fixes for GCC 7
- PR #96: Fix for kmeans stack overflow with high number of clusters
- PR #105: Fix for AttributeError in kmeans fit method
- PR #113: Removed old  glm python/cython files
- PR #118: Fix for AttributeError in kmeans predict method
- PR #125: Remove randomized solver option from PCA python bindings


# cuML 0.4.0 (05 Dec 2018)

## New Features

## Improvements

- PR #42: New build system: separation of libcuml.so and cuml python package
- PR #43: Added changelog.md

## Bug Fixes


# cuML 0.3.0 (30 Nov 2018)

## New Features

- PR #33: Added ability to call cuML algorithms using numpy arrays

## Improvements

- PR #24: Fix references of python package from cuML to cuml and start using versioneer for better versioning
- PR #40: Added support for refactored cuDF 0.3.0, updated Conda files
- PR #33: Major python test cleaning, all tests pass with cuDF 0.2.0 and 0.3.0. Preparation for new build system
- PR #34: Updated batch count calculation logic in DBSCAN
- PR #35: Beginning of DBSCAN refactor to use cuML mlprims and general improvements

## Bug Fixes

- PR #30: Fixed batch size bug in DBSCAN that caused crash. Also fixed various locations for potential integer overflows
- PR #28: Fix readthedocs build documentation
- PR #29: Fix pytests for cuml name change from cuML
- PR #33: Fixed memory bug that would cause segmentation faults due to numba releasing memory before it was used. Also fixed row major/column major bugs for different algorithms
- PR #36: Fix kmeans gtest to use device data
- PR #38: cuda\_free bug removed that caused google tests to sometimes pass and sometimes fail randomly
- PR #39: Updated cmake to correctly link with CUDA libraries, add CUDA runtime linking and include source files in compile target

# cuML 0.2.0 (02 Nov 2018)

## New Features

- PR #11: Kmeans algorithm added
- PR #7: FAISS KNN wrapper added
- PR #21: Added Conda install support

## Improvements

- PR #15: Added compatibility with cuDF (from prior pyGDF)
- PR #13: Added FAISS to Dockerfile
- PR #21: Added TravisCI build system for CI and Conda builds

## Bug Fixes

- PR #4: Fixed explained variance bug in TSVD
- PR #5: Notebook bug fixes and updated results


# cuML 0.1.0

Initial release including PCA, TSVD, DBSCAN, ml-prims and cython wrappers<|MERGE_RESOLUTION|>--- conflicted
+++ resolved
@@ -28,12 +28,9 @@
 - PR #271: Added get_params and set_params functions for linear and ridge regression
 - PR #253: Fix for issue #250-reduce_rows_by_key failed memcheck for small nkeys
 - PR #269: LinearRegression, Ridge Python docs update and cleaning
-<<<<<<< HEAD
 - PR #237: Update build instructions
-=======
 - PR #275: Kmeans use of faster gpu_matrix
 - PR #288: Add n_neighbors to NearestNeighbors constructor
->>>>>>> c5ee6d94
 
 ## Bug Fixes
 
