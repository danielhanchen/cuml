--- conflicted
+++ resolved
@@ -58,17 +58,13 @@
 - PR #327: Update conda requirements for version 0.6 requirements
 - PR #352: Correctly calculating numpy chunk sizing for kNN
 - PR #345: Run python import as part of package build to trigger compilation
-<<<<<<< HEAD
-- PR #380: Allow arbitrary data size on ingress for numba_utils.row_matrix
-=======
 - PR #347: Lowering memory usage of kNN.
 - PR #355: Fixing issues with very large numpy inputs to SPMG OLS and tSVD.
 - PR #357: Removing FAISS requirement from README
 - PR #362: Fix for matVecOp crashing on large input sizes
 - PR #366: Index arithmetic issue fix with TxN_t class
 - PR #376: Disabled kmeans tests since they are currently too sensitive (see #71)
-
->>>>>>> efc0cd8f
+- PR #380: Allow arbitrary data size on ingress for numba_utils.row_matrix
 
 # cuML 0.5.1 (05 Feb 2019)
 
