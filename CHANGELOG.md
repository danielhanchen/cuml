# cuML 0.6.0 (Date TBD)

## New Features



## Improvements

- PR #144: Dockerfile update and docs for LinearRegression and Kalman Filter.
- PR #168: Add /ci/gpu/build.sh file to cuML
- PR #167: Integrating full-n-final ml-prims repo inside cuml
- PR #198: (ml-prims) Removal of *MG calls + fixed a bug in permute method
- PR #194: Added new ml-prims for supporting LASSO regression.
- PR #114: Building faiss C++ api into libcuml
- PR #64: Using FAISS C++ API in cuML and exposing bindings through cython
- PR #208: Issue ml-common-3: Math.h: swap thrust::for_each with binaryOp,unaryOp
- PR #224: Improve doc strings for readable rendering with readthedocs
- PR #209: Simplify README.md, move build instructions to BUILD.md
- PR #218: Fix RNG to use given seed and adjust RNG test tolerances.
- PR #225: Support for generating random integers
- PR #215: Refactored LinAlg::norm to Stats::rowNorm and added Stats::colNorm
<<<<<<< HEAD
- PR #235: kNN MG Support
=======
- PR #234: Support for custom output type and passing index value to main_op in *Reduction kernels
- PR #230: Refactored the cuda_utils header
- PR #236: Refactored cuml python package structure to be more sklearn like
- PR #232: Added reduce_rows_by_key
- PR #246: Support for 2 vectors in the matrix vector operator
- PR #244: Fix for single GPU OLS and Ridge to support one column training data
>>>>>>> fc471965

## Bug Fixes

- PR #193: Fix AttributeError in PCA and TSVD
- PR #211: Fixing inconsistent use of proper batch size calculation in DBSCAN
- PR #202: Adding back ability for users to define their own BLAS
- PR #201: Pass CMAKE CUDA path to faiss/configure script
- PR #200 Avoid using numpy via cimport in KNN
- PR #228: Bug fix: LinAlg::unaryOp with 0-length input


# cuML 0.5.1 (05 Feb 2019)

## Bug Fixes

- PR #189 Avoid using numpy via cimport to prevent ABI issues in Cython compilation


# cuML 0.5.0 (28 Jan 2019)

## New Features

- PR #66: OLS Linear Regression
- PR #44: Distance calculation ML primitives
- PR #69: Ridge (L2 Regularized) Linear Regression
- PR #103: Linear Kalman Filter
- PR #117: Pip install support
- PR #64: Device to device support from cuML device pointers into FAISS

## Improvements

- PR #56: Make OpenMP optional for building
- PR #67: Github issue templates
- PR #44: Refactored DBSCAN to use ML primitives
- PR #91: Pytest cleanup and sklearn toyset datasets based pytests for kmeans and dbscan
- PR #75: C++ example to use kmeans
- PR #117: Use cmake extension to find any zlib installed in system
- PR #94: Add cmake flag to set ABI compatibility
- PR #139: Move thirdparty submodules to root and add symlinks to new locations
- PR #151: Replace TravisCI testing and conda pkg builds with gpuCI
- PR #164: Add numba kernel for faster column to row major transform
- PR #114: Adding FAISS to cuml build

## Bug Fixes

- PR #48: CUDA 10 compilation warnings fix
- PR #51: Fixes to Dockerfile and docs for new build system
- PR #72: Fixes for GCC 7
- PR #96: Fix for kmeans stack overflow with high number of clusters
- PR #105: Fix for AttributeError in kmeans fit method
- PR #113: Removed old  glm python/cython files
- PR #118: Fix for AttributeError in kmeans predict method
- PR #125: Remove randomized solver option from PCA python bindings


# cuML 0.4.0 (05 Dec 2018)

## New Features

## Improvements

- PR #42: New build system: separation of libcuml.so and cuml python package
- PR #43: Added changelog.md

## Bug Fixes


# cuML 0.3.0 (30 Nov 2018)

## New Features

- PR #33: Added ability to call cuML algorithms using numpy arrays

## Improvements

- PR #24: Fix references of python package from cuML to cuml and start using versioneer for better versioning
- PR #40: Added support for refactored cuDF 0.3.0, updated Conda files
- PR #33: Major python test cleaning, all tests pass with cuDF 0.2.0 and 0.3.0. Preparation for new build system
- PR #34: Updated batch count calculation logic in DBSCAN
- PR #35: Beginning of DBSCAN refactor to use cuML mlprims and general improvements

## Bug Fixes

- PR #30: Fixed batch size bug in DBSCAN that caused crash. Also fixed various locations for potential integer overflows
- PR #28: Fix readthedocs build documentation
- PR #29: Fix pytests for cuml name change from cuML
- PR #33: Fixed memory bug that would cause segmentation faults due to numba releasing memory before it was used. Also fixed row major/column major bugs for different algorithms
- PR #36: Fix kmeans gtest to use device data
- PR #38: cuda\_free bug removed that caused google tests to sometimes pass and sometimes fail randomly
- PR #39: Updated cmake to correctly link with CUDA libraries, add CUDA runtime linking and include source files in compile target

# cuML 0.2.0 (02 Nov 2018)

## New Features

- PR #11: Kmeans algorithm added
- PR #7: FAISS KNN wrapper added
- PR #21: Added Conda install support

## Improvements

- PR #15: Added compatibility with cuDF (from prior pyGDF)
- PR #13: Added FAISS to Dockerfile
- PR #21: Added TravisCI build system for CI and Conda builds

## Bug Fixes

- PR #4: Fixed explained variance bug in TSVD
- PR #5: Notebook bug fixes and updated results


# cuML 0.1.0

Initial release including PCA, TSVD, DBSCAN, ml-prims and cython wrappers<|MERGE_RESOLUTION|>--- conflicted
+++ resolved
@@ -19,16 +19,13 @@
 - PR #218: Fix RNG to use given seed and adjust RNG test tolerances.
 - PR #225: Support for generating random integers
 - PR #215: Refactored LinAlg::norm to Stats::rowNorm and added Stats::colNorm
-<<<<<<< HEAD
-- PR #235: kNN MG Support
-=======
+- PR #235: NearestNeighbors MG Support
 - PR #234: Support for custom output type and passing index value to main_op in *Reduction kernels
 - PR #230: Refactored the cuda_utils header
 - PR #236: Refactored cuml python package structure to be more sklearn like
 - PR #232: Added reduce_rows_by_key
 - PR #246: Support for 2 vectors in the matrix vector operator
 - PR #244: Fix for single GPU OLS and Ridge to support one column training data
->>>>>>> fc471965
 
 ## Bug Fixes
 
