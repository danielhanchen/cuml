# cuML 0.8.0 (Date TBD)

## New Features
- PR #636: Rand Index metric ml-prim
- PR #515: Added Random Projection feature
- PR #504: Contingency matrix ml-prim
<<<<<<< HEAD
- PR #612: Allow Cuda Array Interface, Numba inputs and input code refactor
=======
- PR #641: C: Separate C-wrapper library build to generate libcuml.so
- PR #631: Add nvcategory based ordinal label encoder
>>>>>>> 69b6633a

## Improvements

- PR #597: C++ cuML and ml-prims folder refactor
- PR #590: QN Recover from numeric errors
- PR #482: Introduce cumlHandle for pca and tsvd
- PR #573: Remove use of unnecessary cuDF column and series copies
- PR #601: Cython PEP8 cleanup and CI integration
- PR #596: Introduce cumlHandle for ols and ridge
- PR #579: Introduce cumlHandle for cd and sgd, and propagate C++ errors in cython level for cd and sgd
- PR #604: Adding cumlHandle to kNN, spectral methods, and UMAP
- PR #616: Enable clang-format for enforcing coding style
- PR #618: CI: Enable copyright header checks
- PR #622: Updated to use 0.8 dependencies
- PR #626: Added build.sh script, updated CI scripts and documentation
- PR #633: build: Auto-detection of GPU_ARCHS during cmake

## Bug Fixes
- PR #584: Added missing virtual destructor to deviceAllocator and hostAllocator
- PR #620: C++: Removed old unit-test files in ml-prims
- PR #627: C++: Fixed dbscan crash issue filed in 613
- PR #640: Remove setuptools from conda run dependency
- PR #646: Update link in contributing.md
- PR #649: Bug fix to LinAlg::reduce_rows_by_key prim filed in issue #648

# cuML 0.7.0 (10 May 2019)

## New Features

- PR #405: Quasi-Newton GLM Solvers
- PR #277: Add row- and column-wise weighted mean primitive
- PR #424: Add a grid-sync struct for inter-block synchronization
- PR #430: Add R-Squared Score to ml primitives
- PR #463: Add matrix gather to ml primitives
- PR #435: Expose cumlhandle in cython + developer guide
- PR #455: Remove default-stream arguement across ml-prims and cuML
- PR #375: cuml cpp shared library renamed to libcuml++.so
- PR #460: Random Forest & Decision Trees (Single-GPU, Classification)
- PR #491: Add doxygen build target for ml-prims
- PR #505: Add R-Squared Score to python interface
- PR #507: Add coordinate descent for lasso and elastic-net
- PR #511: Add a minmax ml-prim
- PR #516: Added Trustworthiness score feature
- PR #520: Add local build script to mimic gpuCI
- PR #503: Add column-wise matrix sort primitive
- PR #525: Add docs build script to cuML
- PR #528: Remove current KMeans and replace it with a new single GPU implementation built using ML primitives

## Improvements

- PR #481: Refactoring Quasi-Newton to use cumlHandle
- PR #467: Added validity check on cumlHandle_t
- PR #461: Rewrote permute and added column major version
- PR #440: README updates
- PR #295: Improve build-time and the interface e.g., enable bool-OutType, for distance()
- PR #390: Update docs version
- PR #272: Add stream parameters to cublas and cusolver wrapper functions
- PR #447: Added building and running mlprims tests to CI
- PR #445: Lower dbscan memory usage by computing adjacency matrix directly
- PR #431: Add support for fancy iterator input types to LinAlg::reduce_rows_by_key
- PR #394: Introducing cumlHandle API to dbscan and add example
- PR #500: Added CI check for black listed CUDA Runtime API calls
- PR #475: exposing cumlHandle for dbscan from python-side
- PR #395: Edited the CONTRIBUTING.md file
- PR #407: Test files to run stress, correctness and unit tests for cuml algos
- PR #512: generic copy method for copying buffers between device/host
- PR #533: Add cudatoolkit conda dependency
- PR #524: Use cmake find blas and find lapack to pass configure options to faiss
- PR #527: Added notes on UMAP differences from reference implementation
- PR #540: Use latest release version in update-version CI script
- PR #552: Re-enable assert in kmeans tests with xfail as needed
- PR #581: Add shared memory fast col major to row major function back with bound checks
- PR #592: More efficient matrix copy/reverse methods

## Bug Fixes

- PR #334: Fixed segfault in `ML::cumlHandle_impl::destroyResources`
- PR #349: Developer guide clarifications for cumlHandle and cumlHandle_impl
- PR #398: Fix CI scripts to allow nightlies to be uploaded
- PR #399: Skip PCA tests to allow CI to run with driver 418
- PR #422: Issue in the PCA tests was solved and CI can run with driver 418
- PR #409: Add entry to gitmodules to ignore build artifacts
- PR #412: Fix for svdQR function in ml-prims
- PR #438: Code that depended on FAISS was building everytime.
- PR #358: Fixed an issue when switching streams on MLCommon::device_buffer and MLCommon::host_buffer
- PR #434: Fixing bug in CSR tests
- PR #443: Remove defaults channel from ci scripts
- PR #384: 64b index arithmetic updates to the kernels inside ml-prims
- PR #459: Fix for runtime library path of pip package
- PR #464: Fix for C++11 destructor warning in qn
- PR #466: Add support for column-major in LinAlg::*Norm methods
- PR #465: Fixing deadlock issue in GridSync due to consecutive sync calls
- PR #468: Fix dbscan example build failure
- PR #470: Fix resource leakage in Kalman filter python wrapper
- PR #473: Fix gather ml-prim test for change in rng uniform API
- PR #477: Fixes default stream initialization in cumlHandle
- PR #480: Replaced qn_fit() declaration with #include of file containing definition to fix linker error
- PR #495: Update cuDF and RMM versions in GPU ci test scripts
- PR #499: DEVELOPER_GUIDE.md: fixed links and clarified ML::detail::streamSyncer example
- PR #506: Re enable ml-prim tests in CI
- PR #508: Fix for an error with default argument in LinAlg::meanSquaredError
- PR #519: README.md Updates and adding BUILD.md back
- PR #526: Fix the issue of wrong results when fit and transform of PCA are called separately
- PR #531: Fixing missing arguments in updateDevice() for RF
- PR #543: Exposing dbscan batch size through cython API and fixing broken batching
- PR #551: Made use of ZLIB_LIBRARIES consistent between ml_test and ml_mg_test
- PR #557: Modified CI script to run cuML tests before building mlprims and removed lapack flag
- PR #578: Updated Readme.md to add lasso and elastic-net
- PR #580: Fixing cython garbage collection bug in KNN
- PR #577: Use find libz in prims cmake
- PR #594: fixed cuda-memcheck mean_center test failures


# cuML 0.6.1 (09 Apr 2019)

## Bug Fixes

- PR #462 Runtime library path fix for cuML pip package


# cuML 0.6.0 (22 Mar 2019)

## New Features

- PR #249: Single GPU Stochastic Gradient Descent for linear regression, logistic regression, and linear svm with L1, L2, and elastic-net penalties.
- PR #247: Added "proper" CUDA API to cuML
- PR #235: NearestNeighbors MG Support
- PR #261: UMAP Algorithm
- PR #290: NearestNeighbors numpy MG Support
- PR #303: Reusable spectral embedding / clustering
- PR #325: Initial support for single process multi-GPU OLS and tSVD
- PR #271: Initial support for hyperparameter optimization with dask for many models

## Improvements

- PR #144: Dockerfile update and docs for LinearRegression and Kalman Filter.
- PR #168: Add /ci/gpu/build.sh file to cuML
- PR #167: Integrating full-n-final ml-prims repo inside cuml
- PR #198: (ml-prims) Removal of *MG calls + fixed a bug in permute method
- PR #194: Added new ml-prims for supporting LASSO regression.
- PR #114: Building faiss C++ api into libcuml
- PR #64: Using FAISS C++ API in cuML and exposing bindings through cython
- PR #208: Issue ml-common-3: Math.h: swap thrust::for_each with binaryOp,unaryOp
- PR #224: Improve doc strings for readable rendering with readthedocs
- PR #209: Simplify README.md, move build instructions to BUILD.md
- PR #218: Fix RNG to use given seed and adjust RNG test tolerances.
- PR #225: Support for generating random integers
- PR #215: Refactored LinAlg::norm to Stats::rowNorm and added Stats::colNorm
- PR #234: Support for custom output type and passing index value to main_op in *Reduction kernels
- PR #230: Refactored the cuda_utils header
- PR #236: Refactored cuml python package structure to be more sklearn like
- PR #232: Added reduce_rows_by_key
- PR #246: Support for 2 vectors in the matrix vector operator
- PR #244: Fix for single GPU OLS and Ridge to support one column training data
- PR #271: Added get_params and set_params functions for linear and ridge regression
- PR #253: Fix for issue #250-reduce_rows_by_key failed memcheck for small nkeys
- PR #269: LinearRegression, Ridge Python docs update and cleaning
- PR #322: set_params updated
- PR #237: Update build instructions
- PR #275: Kmeans use of faster gpu_matrix
- PR #288: Add n_neighbors to NearestNeighbors constructor
- PR #302: Added FutureWarning for deprecation of current kmeans algorithm
- PR #312: Last minute cleanup before release
- PR #315: Documentation updating and enhancements
- PR #330: Added ignored argument to pca.fit_transform to map to sklearn's implemenation
- PR #342: Change default ABI to ON
- PR #572: Pulling DBSCAN components into reusable primitives


## Bug Fixes

- PR #193: Fix AttributeError in PCA and TSVD
- PR #211: Fixing inconsistent use of proper batch size calculation in DBSCAN
- PR #202: Adding back ability for users to define their own BLAS
- PR #201: Pass CMAKE CUDA path to faiss/configure script
- PR #200 Avoid using numpy via cimport in KNN
- PR #228: Bug fix: LinAlg::unaryOp with 0-length input
- PR #279: Removing faiss-gpu references in README
- PR #321: Fix release script typo
- PR #327: Update conda requirements for version 0.6 requirements
- PR #352: Correctly calculating numpy chunk sizing for kNN
- PR #345: Run python import as part of package build to trigger compilation
- PR #347: Lowering memory usage of kNN.
- PR #355: Fixing issues with very large numpy inputs to SPMG OLS and tSVD.
- PR #357: Removing FAISS requirement from README
- PR #362: Fix for matVecOp crashing on large input sizes
- PR #366: Index arithmetic issue fix with TxN_t class
- PR #376: Disabled kmeans tests since they are currently too sensitive (see #71)
- PR #380: Allow arbitrary data size on ingress for numba_utils.row_matrix
- PR #385: Fix for long import cuml time in containers and fix for setup_pip
- PR #630: Fixing a missing kneighbors in nearest neighbors python proxy 

# cuML 0.5.1 (05 Feb 2019)

## Bug Fixes

- PR #189 Avoid using numpy via cimport to prevent ABI issues in Cython compilation


# cuML 0.5.0 (28 Jan 2019)

## New Features

- PR #66: OLS Linear Regression
- PR #44: Distance calculation ML primitives
- PR #69: Ridge (L2 Regularized) Linear Regression
- PR #103: Linear Kalman Filter
- PR #117: Pip install support
- PR #64: Device to device support from cuML device pointers into FAISS

## Improvements

- PR #56: Make OpenMP optional for building
- PR #67: Github issue templates
- PR #44: Refactored DBSCAN to use ML primitives
- PR #91: Pytest cleanup and sklearn toyset datasets based pytests for kmeans and dbscan
- PR #75: C++ example to use kmeans
- PR #117: Use cmake extension to find any zlib installed in system
- PR #94: Add cmake flag to set ABI compatibility
- PR #139: Move thirdparty submodules to root and add symlinks to new locations
- PR #151: Replace TravisCI testing and conda pkg builds with gpuCI
- PR #164: Add numba kernel for faster column to row major transform
- PR #114: Adding FAISS to cuml build

## Bug Fixes

- PR #48: CUDA 10 compilation warnings fix
- PR #51: Fixes to Dockerfile and docs for new build system
- PR #72: Fixes for GCC 7
- PR #96: Fix for kmeans stack overflow with high number of clusters
- PR #105: Fix for AttributeError in kmeans fit method
- PR #113: Removed old  glm python/cython files
- PR #118: Fix for AttributeError in kmeans predict method
- PR #125: Remove randomized solver option from PCA python bindings


# cuML 0.4.0 (05 Dec 2018)

## New Features

## Improvements

- PR #42: New build system: separation of libcuml.so and cuml python package
- PR #43: Added changelog.md

## Bug Fixes


# cuML 0.3.0 (30 Nov 2018)

## New Features

- PR #33: Added ability to call cuML algorithms using numpy arrays

## Improvements

- PR #24: Fix references of python package from cuML to cuml and start using versioneer for better versioning
- PR #40: Added support for refactored cuDF 0.3.0, updated Conda files
- PR #33: Major python test cleaning, all tests pass with cuDF 0.2.0 and 0.3.0. Preparation for new build system
- PR #34: Updated batch count calculation logic in DBSCAN
- PR #35: Beginning of DBSCAN refactor to use cuML mlprims and general improvements

## Bug Fixes

- PR #30: Fixed batch size bug in DBSCAN that caused crash. Also fixed various locations for potential integer overflows
- PR #28: Fix readthedocs build documentation
- PR #29: Fix pytests for cuml name change from cuML
- PR #33: Fixed memory bug that would cause segmentation faults due to numba releasing memory before it was used. Also fixed row major/column major bugs for different algorithms
- PR #36: Fix kmeans gtest to use device data
- PR #38: cuda\_free bug removed that caused google tests to sometimes pass and sometimes fail randomly
- PR #39: Updated cmake to correctly link with CUDA libraries, add CUDA runtime linking and include source files in compile target

# cuML 0.2.0 (02 Nov 2018)

## New Features

- PR #11: Kmeans algorithm added
- PR #7: FAISS KNN wrapper added
- PR #21: Added Conda install support

## Improvements

- PR #15: Added compatibility with cuDF (from prior pyGDF)
- PR #13: Added FAISS to Dockerfile
- PR #21: Added TravisCI build system for CI and Conda builds

## Bug Fixes

- PR #4: Fixed explained variance bug in TSVD
- PR #5: Notebook bug fixes and updated results


# cuML 0.1.0

Initial release including PCA, TSVD, DBSCAN, ml-prims and cython wrappers<|MERGE_RESOLUTION|>--- conflicted
+++ resolved
@@ -4,12 +4,9 @@
 - PR #636: Rand Index metric ml-prim
 - PR #515: Added Random Projection feature
 - PR #504: Contingency matrix ml-prim
-<<<<<<< HEAD
 - PR #612: Allow Cuda Array Interface, Numba inputs and input code refactor
-=======
 - PR #641: C: Separate C-wrapper library build to generate libcuml.so
 - PR #631: Add nvcategory based ordinal label encoder
->>>>>>> 69b6633a
 
 ## Improvements
 
