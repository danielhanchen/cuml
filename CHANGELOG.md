# cuML 0.8.0 (Date TBD)

## New Features
<<<<<<< HEAD

- PR #515: Added Random Projection feature

## Improvements

## Bug Fixes

# cuML 0.7.0 (Date TBD)
=======
- PR #504: Contingency matrix ml-prim

## Improvements

- PR #590: QN Recover from numeric errors
- PR #482: Introduce cumlHandle for pca and tsvd
- PR #573: Remove use of unnecessary cuDF column and series copies
- PR #596: Introduce cumlHandle for ols and ridge
- PR #579: Introduce cumlHandle for cd and sgd, and propagate C++ errors in cython level for cd and sgd

## Bug Fixes
- PR #584: Added missing virtual destructor to deviceAllocator and hostAllocator


# cuML 0.7.0 (10 May 2019)
>>>>>>> 48ff5d86

## New Features

- PR #405: Quasi-Newton GLM Solvers
- PR #277: Add row- and column-wise weighted mean primitive
- PR #424: Add a grid-sync struct for inter-block synchronization
- PR #430: Add R-Squared Score to ml primitives
- PR #463: Add matrix gather to ml primitives
- PR #435: Expose cumlhandle in cython + developer guide
- PR #455: Remove default-stream arguement across ml-prims and cuML
- PR #375: cuml cpp shared library renamed to libcuml++.so
- PR #444: Add supervised training to UMAP
- PR #460: Random Forest & Decision Trees (Single-GPU, Classification)
- PR #491: Add doxygen build target for ml-prims
- PR #505: Add R-Squared Score to python interface
- PR #507: Add coordinate descent for lasso and elastic-net
- PR #511: Add a minmax ml-prim
- PR #520: Add local build script to mimic gpuCI
- PR #503: Add column-wise matrix sort primitive
- PR #525: Add docs build script to cuML
- PR #528: Remove current KMeans and replace it with a new single GPU implementation built using ML primitives

## Improvements

- PR #481: Refactoring Quasi-Newton to use cumlHandle
- PR #467: Added validity check on cumlHandle_t
- PR #461: Rewrote permute and added column major version
- PR #440: README updates
- PR #295: Improve build-time and the interface e.g., enable bool-OutType, for distance()
- PR #390: Update docs version
- PR #272: Add stream parameters to cublas and cusolver wrapper functions
- PR #447: Added building and running mlprims tests to CI
- PR #445: Lower dbscan memory usage by computing adjacency matrix directly
- PR #431: Add support for fancy iterator input types to LinAlg::reduce_rows_by_key
- PR #394: Introducing cumlHandle API to dbscan and add example
- PR #500: Added CI check for black listed CUDA Runtime API calls
- PR #475: exposing cumlHandle for dbscan from python-side
- PR #395: Edited the CONTRIBUTING.md file
- PR #512: generic copy method for copying buffers between device/host
- PR #533: Add cudatoolkit conda dependency
- PR #524: Use cmake find blas and find lapack to pass configure options to faiss
- PR #527: Added notes on UMAP differences from reference implementation
- PR #540: Use latest release version in update-version CI script
- PR #552: Re-enable assert in kmeans tests with xfail as needed
- PR #581: Add shared memory fast col major to row major function back with bound checks
- PR #592: More efficient matrix copy/reverse methods
- PR #604: Adding cumlHandle to kNN, spectral methods, and UMAP

## Bug Fixes

- PR #334: Fixed segfault in `ML::cumlHandle_impl::destroyResources`
- PR #349: Developer guide clarifications for cumlHandle and cumlHandle_impl
- PR #398: Fix CI scripts to allow nightlies to be uploaded
- PR #399: Skip PCA tests to allow CI to run with driver 418
- PR #422: Issue in the PCA tests was solved and CI can run with driver 418
- PR #409: Add entry to gitmodules to ignore build artifacts
- PR #412: Fix for svdQR function in ml-prims
- PR #438: Code that depended on FAISS was building everytime.
- PR #358: Fixed an issue when switching streams on MLCommon::device_buffer and MLCommon::host_buffer
- PR #434: Fixing bug in CSR tests
- PR #443: Remove defaults channel from ci scripts
- PR #384: 64b index arithmetic updates to the kernels inside ml-prims
- PR #459: Fix for runtime library path of pip package
- PR #464: Fix for C++11 destructor warning in qn
- PR #466: Add support for column-major in LinAlg::*Norm methods
- PR #465: Fixing deadlock issue in GridSync due to consecutive sync calls
- PR #468: Fix dbscan example build failure
- PR #470: Fix resource leakage in Kalman filter python wrapper
- PR #473: Fix gather ml-prim test for change in rng uniform API
- PR #477: Fixes default stream initialization in cumlHandle
- PR #480: Replaced qn_fit() declaration with #include of file containing definition to fix linker error
- PR #495: Update cuDF and RMM versions in GPU ci test scripts
- PR #499: DEVELOPER_GUIDE.md: fixed links and clarified ML::detail::streamSyncer example
- PR #506: Re enable ml-prim tests in CI
- PR #508: Fix for an error with default argument in LinAlg::meanSquaredError
- PR #519: README.md Updates and adding BUILD.md back
- PR #526: Fix the issue of wrong results when fit and transform of PCA are called separately
- PR #531: Fixing missing arguments in updateDevice() for RF
- PR #543: Exposing dbscan batch size through cython API and fixing broken batching
- PR #551: Made use of ZLIB_LIBRARIES consistent between ml_test and ml_mg_test
- PR #557: Modified CI script to run cuML tests before building mlprims and removed lapack flag
- PR #578: Updated Readme.md to add lasso and elastic-net
- PR #580: Fixing cython garbage collection bug in KNN
- PR #577: Use find libz in prims cmake
- PR #594: fixed cuda-memcheck mean_center test failures


# cuML 0.6.1 (09 Apr 2019)

## Bug Fixes

- PR #462 Runtime library path fix for cuML pip package


# cuML 0.6.0 (22 Mar 2019)

## New Features

- PR #249: Single GPU Stochastic Gradient Descent for linear regression, logistic regression, and linear svm with L1, L2, and elastic-net penalties.
- PR #247: Added "proper" CUDA API to cuML
- PR #235: NearestNeighbors MG Support
- PR #261: UMAP Algorithm
- PR #290: NearestNeighbors numpy MG Support
- PR #303: Reusable spectral embedding / clustering
- PR #325: Initial support for single process multi-GPU OLS and tSVD
- PR #271: Initial support for hyperparameter optimization with dask for many models

## Improvements

- PR #144: Dockerfile update and docs for LinearRegression and Kalman Filter.
- PR #168: Add /ci/gpu/build.sh file to cuML
- PR #167: Integrating full-n-final ml-prims repo inside cuml
- PR #198: (ml-prims) Removal of *MG calls + fixed a bug in permute method
- PR #194: Added new ml-prims for supporting LASSO regression.
- PR #114: Building faiss C++ api into libcuml
- PR #64: Using FAISS C++ API in cuML and exposing bindings through cython
- PR #208: Issue ml-common-3: Math.h: swap thrust::for_each with binaryOp,unaryOp
- PR #224: Improve doc strings for readable rendering with readthedocs
- PR #209: Simplify README.md, move build instructions to BUILD.md
- PR #218: Fix RNG to use given seed and adjust RNG test tolerances.
- PR #225: Support for generating random integers
- PR #215: Refactored LinAlg::norm to Stats::rowNorm and added Stats::colNorm
- PR #234: Support for custom output type and passing index value to main_op in *Reduction kernels
- PR #230: Refactored the cuda_utils header
- PR #236: Refactored cuml python package structure to be more sklearn like
- PR #232: Added reduce_rows_by_key
- PR #246: Support for 2 vectors in the matrix vector operator
- PR #244: Fix for single GPU OLS and Ridge to support one column training data
- PR #271: Added get_params and set_params functions for linear and ridge regression
- PR #253: Fix for issue #250-reduce_rows_by_key failed memcheck for small nkeys
- PR #269: LinearRegression, Ridge Python docs update and cleaning
- PR #322: set_params updated
- PR #237: Update build instructions
- PR #275: Kmeans use of faster gpu_matrix
- PR #288: Add n_neighbors to NearestNeighbors constructor
- PR #302: Added FutureWarning for deprecation of current kmeans algorithm
- PR #312: Last minute cleanup before release
- PR #315: Documentation updating and enhancements
- PR #330: Added ignored argument to pca.fit_transform to map to sklearn's implemenation
- PR #342: Change default ABI to ON
- PR #572: Pulling DBSCAN components into reusable primitives


## Bug Fixes

- PR #193: Fix AttributeError in PCA and TSVD
- PR #211: Fixing inconsistent use of proper batch size calculation in DBSCAN
- PR #202: Adding back ability for users to define their own BLAS
- PR #201: Pass CMAKE CUDA path to faiss/configure script
- PR #200 Avoid using numpy via cimport in KNN
- PR #228: Bug fix: LinAlg::unaryOp with 0-length input
- PR #279: Removing faiss-gpu references in README
- PR #321: Fix release script typo
- PR #327: Update conda requirements for version 0.6 requirements
- PR #352: Correctly calculating numpy chunk sizing for kNN
- PR #345: Run python import as part of package build to trigger compilation
- PR #347: Lowering memory usage of kNN.
- PR #355: Fixing issues with very large numpy inputs to SPMG OLS and tSVD.
- PR #357: Removing FAISS requirement from README
- PR #362: Fix for matVecOp crashing on large input sizes
- PR #366: Index arithmetic issue fix with TxN_t class
- PR #376: Disabled kmeans tests since they are currently too sensitive (see #71)
- PR #380: Allow arbitrary data size on ingress for numba_utils.row_matrix
- PR #385: Fix for long import cuml time in containers and fix for setup_pip

# cuML 0.5.1 (05 Feb 2019)

## Bug Fixes

- PR #189 Avoid using numpy via cimport to prevent ABI issues in Cython compilation


# cuML 0.5.0 (28 Jan 2019)

## New Features

- PR #66: OLS Linear Regression
- PR #44: Distance calculation ML primitives
- PR #69: Ridge (L2 Regularized) Linear Regression
- PR #103: Linear Kalman Filter
- PR #117: Pip install support
- PR #64: Device to device support from cuML device pointers into FAISS

## Improvements

- PR #56: Make OpenMP optional for building
- PR #67: Github issue templates
- PR #44: Refactored DBSCAN to use ML primitives
- PR #91: Pytest cleanup and sklearn toyset datasets based pytests for kmeans and dbscan
- PR #75: C++ example to use kmeans
- PR #117: Use cmake extension to find any zlib installed in system
- PR #94: Add cmake flag to set ABI compatibility
- PR #139: Move thirdparty submodules to root and add symlinks to new locations
- PR #151: Replace TravisCI testing and conda pkg builds with gpuCI
- PR #164: Add numba kernel for faster column to row major transform
- PR #114: Adding FAISS to cuml build

## Bug Fixes

- PR #48: CUDA 10 compilation warnings fix
- PR #51: Fixes to Dockerfile and docs for new build system
- PR #72: Fixes for GCC 7
- PR #96: Fix for kmeans stack overflow with high number of clusters
- PR #105: Fix for AttributeError in kmeans fit method
- PR #113: Removed old  glm python/cython files
- PR #118: Fix for AttributeError in kmeans predict method
- PR #125: Remove randomized solver option from PCA python bindings


# cuML 0.4.0 (05 Dec 2018)

## New Features

## Improvements

- PR #42: New build system: separation of libcuml.so and cuml python package
- PR #43: Added changelog.md

## Bug Fixes


# cuML 0.3.0 (30 Nov 2018)

## New Features

- PR #33: Added ability to call cuML algorithms using numpy arrays

## Improvements

- PR #24: Fix references of python package from cuML to cuml and start using versioneer for better versioning
- PR #40: Added support for refactored cuDF 0.3.0, updated Conda files
- PR #33: Major python test cleaning, all tests pass with cuDF 0.2.0 and 0.3.0. Preparation for new build system
- PR #34: Updated batch count calculation logic in DBSCAN
- PR #35: Beginning of DBSCAN refactor to use cuML mlprims and general improvements

## Bug Fixes

- PR #30: Fixed batch size bug in DBSCAN that caused crash. Also fixed various locations for potential integer overflows
- PR #28: Fix readthedocs build documentation
- PR #29: Fix pytests for cuml name change from cuML
- PR #33: Fixed memory bug that would cause segmentation faults due to numba releasing memory before it was used. Also fixed row major/column major bugs for different algorithms
- PR #36: Fix kmeans gtest to use device data
- PR #38: cuda\_free bug removed that caused google tests to sometimes pass and sometimes fail randomly
- PR #39: Updated cmake to correctly link with CUDA libraries, add CUDA runtime linking and include source files in compile target

# cuML 0.2.0 (02 Nov 2018)

## New Features

- PR #11: Kmeans algorithm added
- PR #7: FAISS KNN wrapper added
- PR #21: Added Conda install support

## Improvements

- PR #15: Added compatibility with cuDF (from prior pyGDF)
- PR #13: Added FAISS to Dockerfile
- PR #21: Added TravisCI build system for CI and Conda builds

## Bug Fixes

- PR #4: Fixed explained variance bug in TSVD
- PR #5: Notebook bug fixes and updated results


# cuML 0.1.0

Initial release including PCA, TSVD, DBSCAN, ml-prims and cython wrappers<|MERGE_RESOLUTION|>--- conflicted
+++ resolved
@@ -1,16 +1,7 @@
 # cuML 0.8.0 (Date TBD)
 
 ## New Features
-<<<<<<< HEAD
-
 - PR #515: Added Random Projection feature
-
-## Improvements
-
-## Bug Fixes
-
-# cuML 0.7.0 (Date TBD)
-=======
 - PR #504: Contingency matrix ml-prim
 
 ## Improvements
@@ -26,7 +17,6 @@
 
 
 # cuML 0.7.0 (10 May 2019)
->>>>>>> 48ff5d86
 
 ## New Features
 
