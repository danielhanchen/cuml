--- conflicted
+++ resolved
@@ -50,21 +50,12 @@
 
 List of dependencies:
 
-<<<<<<< HEAD
-1. zlib
-2. cmake for gtests (>= 3.8, version 3.11.4 is recommended and there are issues with version 3.12)
-3. CUDA (>= 9.0)
-4. Cython (>= 0.28)
-5. gcc (>=5.4.0)
-6. [cuDF](https://github.com/rapidsai/cudf-alpha)
-=======
 1. [cuDF](https://github.com/rapidsai/cudf-alpha) (>=0.2.0)
 2. zlib
 3. cmake (>= 3.8, version 3.11.4 is recommended and there are issues with version 3.12)
 4. CUDA (>= 9.0)
 5. Cython (>= 0.28)
 6. gcc (>=5.4.0)
->>>>>>> 65aeaefd
 7. faiss-gpu (>=1.4.0) - To install with conda: ```conda install -c pytorch faiss-gpu```
 
 ### Setup steps
